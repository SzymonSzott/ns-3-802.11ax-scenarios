--- conflicted
+++ resolved
@@ -1,394 +1,356 @@
-/* -*-  Mode: C++; c-file-style: "gnu"; indent-tabs-mode:nil; -*- */
-/*
-* Copyright (c) 2017
-*
-* This program is free software; you can redistribute it and/or modify
-* it under the terms of the GNU General Public License version 2 as
-* published by the Free Software Foundation;
-*
-* This program is distributed in the hope that it will be useful,
-* but WITHOUT ANY WARRANTY; without even the implied warranty of
-* MERCHANTABILITY or FITNESS FOR A PARTICULAR PURPOSE.  See the
-* GNU General Public License for more details.
-*
-* You should have received a copy of the GNU General Public License
-* along with this program; if not, write to the Free Software
-* Foundation, Inc., 59 Temple Place, Suite 330, Boston, MA  02111-1307  USA
-*
-* Authors: Szymon Szott <szott@kt.agh.edu.pl>
-*/
-
-#include "ns3/core-module.h"
-#include "ns3/applications-module.h"
-#include "ns3/wifi-module.h"
-#include "ns3/mobility-module.h"
-#include "ns3/internet-module.h"
-
-#include<iostream>
-#include<vector>
-#include<math.h>
-#include<string>
-#include <fstream>
-
-// This is an implementation of the TGax (HEW) outdoor scenario.
-
-using namespace ns3;
-
-NS_LOG_COMPONENT_DEFINE ("hew-outdoor");
-
-       /*******  Foward declaration of functions *******/
-
-int countAPs(int layers); // Count the number of APs per layer
-<<<<<<< HEAD
-double **calculate_AP_positions(int h, int layers); //Calculate the positions of AP
-double **calculateSTApositions(double x_ap, double y_ap, int h, int n_stations); //calculate positions of the stations
-=======
-double **calculateAPpositions(int h, int layers); // Calculate the positions of AP
-void placeAP(double *x,double *y,NodeContainer &accessPoint); // Place each AP in 2D plane (X,Y)
-void showPosition(NodeContainer &accessPoint); // Show AP's positions (only in debug mode)
->>>>>>> cf4d8e54
-
-      /*******  End of all foward declaration of functions *******/
-
-int main (int argc, char *argv[])
-{
-
-	/* Initialize parameters */
-
-	double simulationTime = 10; //seconds
-<<<<<<< HEAD
-  int layers=3;
-  bool debug=false;
-	int h=65; //distance between AP/2
-	int stations=50;
-=======
-	int layers = 3;
-	bool debug = false;
-	int h = 65; //distance between AP/2 (radius of hex grid)
-	int APs =  countAPs(layers);
-	double x[APs]; // x coordinates
-	double y[APs]; // y coordinates
->>>>>>> cf4d8e54
-
-	/* Command line parameters */
-
-	CommandLine cmd;
-	cmd.AddValue ("simulationTime", "Simulation time [s]", simulationTime);
-  cmd.AddValue ("layers", "Number of layers in hex grid", layers);
-  cmd.AddValue ("debug", "Enable debug mode", debug);
-	cmd.Parse (argc,argv);
-
-	/* Position APs */
-    if(debug){
-        std::cout << "There are "<< countAPs(layers) << " APs in " << layers << " layers.\n";
-    }
-
-<<<<<<< HEAD
-
-
-// calculate_AP_position function
-	double ** APpositions;
-	APpositions = calculate_AP_positions(h, layers);
-
-	//how it works
-	if(debug){
-		for (int m=0; m<countAPs(layers);m++){
-			std::cout << APpositions[0][m]<< "\t" <<APpositions[1][m]<<std::endl;
-		}
-	}
-	//(x, y) = calculateAPpositions(nAP);
-	//placeAP(x, y, NodeContainer);
-
-	/* Position STAs */
-
-	double ** STApositions;
-
-	if(debug){
-        for (int x=0; x<countAPs(layers); x++){
-                std::cout<<"\n"<<"AP nr.:  "<<x<<std::endl;
-           STApositions = calculateSTApositions(APpositions[0][x], APpositions[1][x], h, stations);
-           for (int z=0; z<stations; z++){
-            std::cout<< STApositions[0][z] << "\t" << STApositions[1][z] <<std::endl;
-            }
-        }
-	}
-
-=======
-	if(debug)
-          {
-		std::cout << "There are "<< countAPs(layers) << " APs in " << layers << " layers.\n";
-	  }
-
-	/* calculate_AP_position function */
-
-	double ** APpositions;
-	APpositions = calculateAPpositions(h,layers);
-
-	/* getting the coordinates from 2D array */
-
-        for (int m = 0; m < APs ; m++)
-	  {
-		x[m] =  APpositions[0][m]; // First columns represents the X values
-		y[m] =  APpositions[1][m]; // First columns represents the Y values
-	  }
-
-         /* Only for TEST purpose */
-
-	if(debug)
-            {
-		for (int m = 0; m < APs; m++)
-                    {
-			std::cout << APpositions[0][m]<< "\t" <<APpositions[1][m]<<std::endl;
-                    }
-	    }
-
-	NodeContainer wifiApNodes ;
-	wifiApNodes.Create(APs);
-
-        /* Place each AP in 2D (X,Y) plane */
-
-	placeAP(x,y,wifiApNodes);
-
-        /* Only for TEST purpose */
-
-	if(debug)
-	  {
-		showPosition(wifiApNodes);
-	  }
-
-	/* POSITION STA */
->>>>>>> cf4d8e54
-
-	//foreach (AP) {placeSTA(Xap, Yap, nSta, radius (=ICD/2))}
-
-	/* Configure propagation model */
-
-	/* Configure MAC and PHY */
-
-	//PopulateArpCache ();
-
-	/* Configure Internet stack */
-
-	/* Configure applications */
-
-	/* Configure tracing */
-
-	//EnablePcap ();
-
-	/* Run simulation */
-
-	Simulator::Stop (Seconds (simulationTime));
-	Simulator::Run ();
-
-	/* Calculate results */
-
-
-       /* End of simulation */
-        Simulator::Destroy ();
-        return 0;
-}
-
-  /***** Functions definition *****/
-
-int countAPs(int layers){
-    int APsum=1; //if 1 layer then 1 AP
-    if(layers>1) {
-        for(int i=0; i<layers; i++) {
-              APsum=APsum+6*i;
-        }
-    }
-    return APsum;
-}
-
-/*      Geovani's  Part
-void placeAP(double x,double y,NodeContainer &accessPoint)
-{
-
-    MobilityHelper mobility;
-    Ptr<ListPositionAllocator> positionAlloc = CreateObject<ListPositionAllocator> ();
-
-
-         positionAlloc->Add (Vector (x,y, 0.0));
-         positionAlloc->Add (Vector (50.0,0.0, 0.0));
-         positionAlloc->Add (Vector (-50.0,0.0, 0.0));
-         positionAlloc->Add (Vector (0.0,50.0, 0.0));
-         positionAlloc->Add (Vector (0.0,-50.0, 0.0));
-
-
-    mobility.SetPositionAllocator (positionAlloc);
-
-    mobility.SetMobilityModel ("ns3::ConstantPositionMobilityModel");
-    mobility.Install (accessPoint);
-
-}
-
-void showPosition(NodeContainer &accessPoint)
-{
-
-     int APnumber = 1;
-    for(NodeContainer::Iterator nAP = accessPoint.Begin (); nAP !=accessPoint .End (); ++nAP)
-    {
-        Ptr<Node> object = *nAP;
-        Ptr<MobilityModel> position = object->GetObject<MobilityModel> ();
-        NS_ASSERT (position != 0);
-        Vector pos = position->GetPosition ();
-        std::cout <<"AP"<<"("<<APnumber<<")"<<" has coordinates "<< "(" << pos.x << ", " << pos.y <<")" << std::endl;
-        ++APnumber;
-
-    }
-
-}
-*/
-
-double **calculate_AP_positions(int h, int layers){
-
-	float sq=sqrt(3);
-  float first_x=0; // coordinates of the first AP
-	float first_y=0;
-	float x=0;
-	float y=0;
-
-
-	int APnum=countAPs(layers); //number of AP calculated by the AP_number function
-
-	std::cout<<APnum<<std::endl;
-
-
-	std::vector <float> x_co;
-	std::vector <float> y_co;
-
-	x_co.push_back(first_x);
-	y_co.push_back(first_y);
-
-			for(int lay=1; lay<layers;lay++){
-					for(int k=1;k<=7;k++){
-							if(k==1){
-											x=x+h*sq;
-											y=y+h;
-
-											x_co.push_back(x);
-											y_co.push_back(y);
-
-									}
-							else if(k==2){
-									for(int hex_lay=1; hex_lay<=lay; hex_lay++){
-
-											x=x-h*sq;
-											y=y+h;
-
-											x_co.push_back(x);
-											y_co.push_back(y);
-									}
-
-									}
-
-							else if(k==3){
-									for(int hex_lay=1; hex_lay<=lay; hex_lay++){
-
-											x=x-h*sq;
-											y=y-h;
-
-											x_co.push_back(x);
-											y_co.push_back(y);
-									}
-									}
-							else if(k==4){
-									for(int hex_lay=1; hex_lay<=lay; hex_lay++){
-
-											y=y-2*h;
-
-											x_co.push_back(x);
-											y_co.push_back(y);
-									}
-									}
-							else if(k==5){
-									for(int hex_lay=1; hex_lay<=lay; hex_lay++){
-
-											x=x+h*sq;
-											y=y-h;
-
-											x_co.push_back(x);
-											y_co.push_back(y);
-									}
-									}
-							else if(k==6){
-									for(int hex_lay=1; hex_lay<=lay; hex_lay++){
-
-											x=x+h*sq;
-											y=y+h;
-
-											x_co.push_back(x);
-											y_co.push_back(y);
-									}
-									}
-							else if(k==7){
-											for(int hex_lay=1; hex_lay<=lay; hex_lay++){
-													y=y+2*h;
-													if(hex_lay<lay){
-															x_co.push_back(x);
-															y_co.push_back(y);
-													}
-							}
-							}
-					}
-					}
-
-
-
-    double** AP_co=0;
-	AP_co = new double*[2];
-	AP_co[0]=new double[APnum];
-	AP_co[1]=new double[APnum];
-
-	for (int p=0;p<APnum;p++){
-			AP_co[0][p]=x_co[p];
-			AP_co[1][p]=y_co[p];
-	}
-
-	return AP_co;
+/* -*-  Mode: C++; c-file-style: "gnu"; indent-tabs-mode:nil; -*- */
+/*
+* Copyright (c) 2017
+*
+* This program is free software; you can redistribute it and/or modify
+* it under the terms of the GNU General Public License version 2 as
+* published by the Free Software Foundation;
+*
+* This program is distributed in the hope that it will be useful,
+* but WITHOUT ANY WARRANTY; without even the implied warranty of
+* MERCHANTABILITY or FITNESS FOR A PARTICULAR PURPOSE.  See the
+* GNU General Public License for more details.
+*
+* You should have received a copy of the GNU General Public License
+* along with this program; if not, write to the Free Software
+* Foundation, Inc., 59 Temple Place, Suite 330, Boston, MA  02111-1307  USA
+*
+* Authors: Szymon Szott <szott@kt.agh.edu.pl>
+*/
+
+#include "ns3/core-module.h"
+#include "ns3/applications-module.h"
+#include "ns3/wifi-module.h"
+#include "ns3/mobility-module.h"
+#include "ns3/internet-module.h"
+
+#include<iostream>
+#include<vector>
+#include<math.h>
+#include<string>
+#include <fstream>
+
+// This is an implementation of the TGax (HEW) outdoor scenario.
+
+using namespace ns3;
+
+NS_LOG_COMPONENT_DEFINE ("hew-outdoor");
+
+       /*******  Foward declaration of functions *******/
+
+int countAPs(int layers); // Count the number of APs per layer
+double **calculateAPpositions(int h, int layers); // Calculate the positions of AP
+void placeAP(double *x,double *y,NodeContainer &accessPoint); // Place each AP in 2D plane (X,Y)
+double **calculateSTApositions(double x_ap, double y_ap, int h, int n_stations); //calculate positions of the stations
+void showPosition(NodeContainer &accessPoint); // Show AP's positions (only in debug mode)
+
+
+      /*******  End of all foward declaration of functions *******/
+
+int main (int argc, char *argv[])
+{
+
+	/* Initialize parameters */
+
+	double simulationTime = 10; //seconds
+
+	int stations=50;
+  int layers = 3;
+	bool debug = false;
+	int h = 65; //distance between AP/2 (radius of hex grid)
+	int APs =  countAPs(layers);
+	double x[APs]; // x coordinates
+	double y[APs]; // y coordinates
+
+/* Command line parameters */
+
+	CommandLine cmd;
+	cmd.AddValue ("simulationTime", "Simulation time [s]", simulationTime);
+  cmd.AddValue ("layers", "Number of layers in hex grid", layers);
+  cmd.AddValue ("debug", "Enable debug mode", debug);
+	cmd.Parse (argc,argv);
+
+	/* Position APs */
+    if(debug){
+        std::cout << "There are "<< countAPs(layers) << " APs in " << layers << " layers.\n";
+    }
+
+	if(debug)
+          {
+		std::cout << "There are "<< countAPs(layers) << " APs in " << layers << " layers.\n";
+	  }
+
+	/* calculate_AP_position function */
+
+	double ** APpositions;
+	APpositions = calculateAPpositions(h,layers);
+
+	/* getting the coordinates from 2D array */
+
+        for (int m = 0; m < APs ; m++)
+	  {
+		x[m] =  APpositions[0][m]; // First columns represents the X values
+		y[m] =  APpositions[1][m]; // First columns represents the Y values
+	  }
+
+         /* Only for TEST purpose */
+
+	if(debug)
+            {
+		for (int m = 0; m < APs; m++)
+                    {
+			std::cout << APpositions[0][m]<< "\t" <<APpositions[1][m]<<std::endl;
+                    }
+	    }
+
+	NodeContainer wifiApNodes ;
+	wifiApNodes.Create(APs);
+
+        /* Place each AP in 2D (X,Y) plane */
+
+	placeAP(x,y,wifiApNodes);
+
+        /* Only for TEST purpose */
+
+	if(debug)
+	  {
+		showPosition(wifiApNodes);
+	  }
+
+	/* POSITION STA */
+double ** STApositions;
+
+if(debug){
+			for (int x=0; x<countAPs(layers); x++){
+							std::cout<<"\n"<<"AP nr.:  "<<x<<std::endl;
+				 STApositions = calculateSTApositions(APpositions[0][x], APpositions[1][x], h, stations);
+				 for (int z=0; z<stations; z++){
+					std::cout<< STApositions[0][z] << "\t" << STApositions[1][z] <<std::endl;
+					}
+			}
+}
+
+	//foreach (AP) {placeSTA(Xap, Yap, nSta, radius (=ICD/2))}
+
+	/* Configure propagation model */
+
+	/* Configure MAC and PHY */
+
+	//PopulateArpCache ();
+
+	/* Configure Internet stack */
+
+	/* Configure applications */
+
+	/* Configure tracing */
+
+	//EnablePcap ();
+
+	/* Run simulation */
+
+	Simulator::Stop (Seconds (simulationTime));
+	Simulator::Run ();
+
+	/* Calculate results */
+
+
+       /* End of simulation */
+        Simulator::Destroy ();
+        return 0;
+}
+
+  /***** Functions definition *****/
+
+int countAPs(int layers){
+    int APsum=1; //if 1 layer then 1 AP
+    if(layers>1) {
+        for(int i=0; i<layers; i++) {
+              APsum=APsum+6*i;
+        }
+    }
+    return APsum;
+}
+
+/*      Geovani's  Part
+void placeAP(double x,double y,NodeContainer &accessPoint)
+{
+
+    MobilityHelper mobility;
+    Ptr<ListPositionAllocator> positionAlloc = CreateObject<ListPositionAllocator> ();
+
+
+         positionAlloc->Add (Vector (x,y, 0.0));
+         positionAlloc->Add (Vector (50.0,0.0, 0.0));
+         positionAlloc->Add (Vector (-50.0,0.0, 0.0));
+         positionAlloc->Add (Vector (0.0,50.0, 0.0));
+         positionAlloc->Add (Vector (0.0,-50.0, 0.0));
+
+
+    mobility.SetPositionAllocator (positionAlloc);
+
+    mobility.SetMobilityModel ("ns3::ConstantPositionMobilityModel");
+    mobility.Install (accessPoint);
+
+}
+
+void showPosition(NodeContainer &accessPoint)
+{
+
+     int APnumber = 1;
+    for(NodeContainer::Iterator nAP = accessPoint.Begin (); nAP !=accessPoint .End (); ++nAP)
+    {
+        Ptr<Node> object = *nAP;
+        Ptr<MobilityModel> position = object->GetObject<MobilityModel> ();
+        NS_ASSERT (position != 0);
+        Vector pos = position->GetPosition ();
+        std::cout <<"AP"<<"("<<APnumber<<")"<<" has coordinates "<< "(" << pos.x << ", " << pos.y <<")" << std::endl;
+        ++APnumber;
+
+    }
+
+}
+*/
+
+double **calculate_AP_positions(int h, int layers){
+
+	float sq=sqrt(3);
+  float first_x=0; // coordinates of the first AP
+	float first_y=0;
+	float x=0;
+	float y=0;
+
+
+	int APnum=countAPs(layers); //number of AP calculated by the AP_number function
+
+	std::cout<<APnum<<std::endl;
+
+
+	std::vector <float> x_co;
+	std::vector <float> y_co;
+
+	x_co.push_back(first_x);
+	y_co.push_back(first_y);
+
+			for(int lay=1; lay<layers;lay++){
+					for(int k=1;k<=7;k++){
+							if(k==1){
+											x=x+h*sq;
+											y=y+h;
+
+											x_co.push_back(x);
+											y_co.push_back(y);
+
+									}
+							else if(k==2){
+									for(int hex_lay=1; hex_lay<=lay; hex_lay++){
+
+											x=x-h*sq;
+											y=y+h;
+
+											x_co.push_back(x);
+											y_co.push_back(y);
+									}
+
+									}
+
+							else if(k==3){
+									for(int hex_lay=1; hex_lay<=lay; hex_lay++){
+
+											x=x-h*sq;
+											y=y-h;
+
+											x_co.push_back(x);
+											y_co.push_back(y);
+									}
+									}
+							else if(k==4){
+									for(int hex_lay=1; hex_lay<=lay; hex_lay++){
+
+											y=y-2*h;
+
+											x_co.push_back(x);
+											y_co.push_back(y);
+									}
+									}
+							else if(k==5){
+									for(int hex_lay=1; hex_lay<=lay; hex_lay++){
+
+											x=x+h*sq;
+											y=y-h;
+
+											x_co.push_back(x);
+											y_co.push_back(y);
+									}
+									}
+							else if(k==6){
+									for(int hex_lay=1; hex_lay<=lay; hex_lay++){
+
+											x=x+h*sq;
+											y=y+h;
+
+											x_co.push_back(x);
+											y_co.push_back(y);
+									}
+									}
+							else if(k==7){
+											for(int hex_lay=1; hex_lay<=lay; hex_lay++){
+													y=y+2*h;
+													if(hex_lay<lay){
+															x_co.push_back(x);
+															y_co.push_back(y);
+													}
+							}
+							}
+					}
+					}
+
+
+
+    double** AP_co=0;
+	AP_co = new double*[2];
+	AP_co[0]=new double[APnum];
+	AP_co[1]=new double[APnum];
+
+	for (int p=0;p<APnum;p++){
+			AP_co[0][p]=x_co[p];
+			AP_co[1][p]=y_co[p];
+	}
+
+	return AP_co;
 	}
 
 	double **calculateSTApositions(double x_ap, double y_ap, int h, int n_stations) {
-
-    srand(time(NULL));
-    double PI  =3.141592653589793238463;
-
-<<<<<<< HEAD
-
-    double tab[2][n_stations];
-    double** sta_co=0;
-    sta_co = new double*[2];
-    sta_co[0]=new double[n_stations];
-    sta_co[1]=new double[n_stations];
-    double ANG = 2*PI;
-
-    float X=1;
-    for(int i=0; i<n_stations; i++){
-        float sta_x = static_cast <float> (rand()) / (static_cast <float> (RAND_MAX/X));
-        tab[0][i]= sta_x*h;
-
-    }
-
-    for (int j=0; j<n_stations; j++){
-        float angle = static_cast <float> (rand()) / (static_cast <float> (RAND_MAX/ANG));
-        tab[1][j]=angle;
-
-    }
-    for ( int k=0; k<n_stations; k++){
-        sta_co[0][k]=x_ap+cos(tab[1][k])*tab[0][k];
-        sta_co[1][k]=y_ap+sin(tab[1][k])*tab[0][k];
-
-    }
-
-
-    return sta_co;
-}
-
-=======
-	//coordfile.close();
-	return AP_co;
-}
-  /***** End of functions definition *****/
-
-
->>>>>>> cf4d8e54
+
+    srand(time(NULL));
+    double PI  =3.141592653589793238463;
+
+
+    double tab[2][n_stations];
+    double** sta_co=0;
+    sta_co = new double*[2];
+    sta_co[0]=new double[n_stations];
+    sta_co[1]=new double[n_stations];
+    double ANG = 2*PI;
+
+    float X=1;
+    for(int i=0; i<n_stations; i++){
+        float sta_x = static_cast <float> (rand()) / (static_cast <float> (RAND_MAX/X));
+        tab[0][i]= sta_x*h;
+
+    }
+
+    for (int j=0; j<n_stations; j++){
+        float angle = static_cast <float> (rand()) / (static_cast <float> (RAND_MAX/ANG));
+        tab[1][j]=angle;
+
+    }
+    for ( int k=0; k<n_stations; k++){
+        sta_co[0][k]=x_ap+cos(tab[1][k])*tab[0][k];
+        sta_co[1][k]=y_ap+sin(tab[1][k])*tab[0][k];
+
+    }
+
+
+    return sta_co;
+}
+  /***** End of functions definition *****/